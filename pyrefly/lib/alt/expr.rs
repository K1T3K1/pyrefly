--- conflicted
+++ resolved
@@ -148,17 +148,6 @@
         if let Some(self_type_annotation) = self.intercept_typing_self_use(x) {
             return self_type_annotation;
         }
-<<<<<<< HEAD
-    }
-
-    /// Infers types for `if` clauses in the given comprehensions.
-    /// This is for error detection only; the types are not used.
-    fn ifs_infer(&self, comps: &[Comprehension], errors: &ErrorCollector) {
-        for comp in comps {
-            for if_clause in comp.ifs.iter() {
-                let ty = self.expr_infer(&if_clause, errors);
-                self.check_truthy(&ty, &if_clause.range(), errors);
-=======
         let res = match x {
             Expr::Name(x) => self
                 .get(&Key::BoundName(ShortIdentifier::expr_name(x)))
@@ -171,7 +160,6 @@
                     x.attr.range,
                 );
                 self.attr_infer(&base, &x.attr.id, x.range, errors, None)
->>>>>>> 32ee4f90
             }
             Expr::Subscript(x) => {
                 // TODO: We don't deal properly with hint here, we should.
@@ -242,6 +230,7 @@
                 let body_type = self.expr_infer_type_no_trace(&x.body, hint, errors);
                 let orelse_type = self.expr_infer_type_no_trace(&x.orelse, hint, errors);
                 self.check_dunder_bool_is_callable(&condition_type, x.range(), errors);
+                self.check_truthy(&condition_type, &x.range(), errors);
                 match condition_type.as_bool() {
                     Some(true) => body_type,
                     Some(false) => orelse_type,
@@ -769,7 +758,8 @@
     fn ifs_infer(&self, comps: &[Comprehension], errors: &ErrorCollector) {
         for comp in comps {
             for if_clause in comp.ifs.iter() {
-                self.expr_infer(if_clause, errors);
+                let ty = self.expr_infer(if_clause, errors);
+                self.check_truthy(&ty, &if_clause.range(), errors);
             }
         }
     }
@@ -885,26 +875,6 @@
         name: Identifier,
         x: &ExprCall,
         errors: &ErrorCollector,
-<<<<<<< HEAD
-    ) -> Type {
-        match x {
-            Expr::Name(..) | Expr::Attribute(..) | Expr::Named(..) | Expr::Subscript(..) => {
-                // These cases are required to preserve attribute narrowing information. But anyone calling
-                // this function only needs the Type, so we can just pull it out.
-                self.expr_infer_type_info_with_hint(x, hint, errors)
-                    .into_ty()
-            }
-            Expr::If(x) => {
-                let condition_type = self.expr_infer(&x.test, errors);
-                let body_type = self.expr_infer_type_no_trace(&x.body, hint, errors);
-                let orelse_type = self.expr_infer_type_no_trace(&x.orelse, hint, errors);
-                self.check_dunder_bool_is_callable(&condition_type, x.range(), errors);
-                self.check_truthy(&condition_type, &x.range(), errors);
-                match condition_type.as_bool() {
-                    Some(true) => body_type,
-                    Some(false) => orelse_type,
-                    None => self.union(body_type, orelse_type),
-=======
     ) -> TypeVar {
         let mut arg_name = false;
         let mut restriction = None;
@@ -923,7 +893,6 @@
                             lit.value.to_str()
                         ),
                     );
->>>>>>> 32ee4f90
                 }
             } else {
                 self.error(
@@ -1692,13 +1661,12 @@
 
     #[inline]
     fn check_truthy(&self, condition_type: &Type, range: &TextRange, errors: &ErrorCollector) {
-        let module_name = errors.module_info().name();
+        let module_name = errors.module().name();
         if let Some(error_message) = condition_type.is_truthy(module_name) {
             self.error(
                 errors,
                 *range,
-                ErrorKind::InvalidCondition,
-                None,
+                ErrorInfo::Kind(ErrorKind::InvalidCondition),
                 error_message,
             );
         }
